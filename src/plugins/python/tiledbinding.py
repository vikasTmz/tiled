--- conflicted
+++ resolved
@@ -329,7 +329,6 @@
         py_retval = Py_BuildValue((char *) "N", py_LoggingInterface);
         return py_retval;
 }
-<<<<<<< HEAD
 
 int _wrap_convert_py2c__Tiled__Map___star__(PyObject *value, Tiled::Map * *address)
 {
@@ -345,8 +344,6 @@
     Py_DECREF(py_retval);
     return 1;
 }
-=======
->>>>>>> 0328ec33
 """
     #mod.generate_c_to_python_type_converter(
     #  utils.eval_retval(retval("Tiled::LoggingInterface")),
