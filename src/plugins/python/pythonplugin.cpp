/*
 * Python Tiled Plugin
 * Copyright 2012-2013, Samuli Tuomola <samuli@tuomola.net>
 *
 * This file is part of Tiled.
 *
 * This program is free software; you can redistribute it and/or modify it
 * under the terms of the GNU General Public License as published by the Free
 * Software Foundation; either version 2 of the License, or (at your option)
 * any later version.
 *
 * This program is distributed in the hope that it will be useful, but WITHOUT
 * ANY WARRANTY; without even the implied warranty of MERCHANTABILITY or
 * FITNESS FOR A PARTICULAR PURPOSE.  See the GNU General Public License for
 * more details.
 *
 * You should have received a copy of the GNU General Public License along with
 * this program. If not, see <http://www.gnu.org/licenses/>.
 */

#include "pythonplugin.h"

#include "map.h"

#include <QDateTime>
#include <QDir>
#include <QDirIterator>

namespace Python {

/**
 * Call whenever there might be an error (if error state is not cleared it
 * leaks to next PyErr_Occurred check and reports error in wrong place causing
 * confusion)
 */
static void handleError()
{
    if (PyErr_Occurred() != nullptr)
        PyErr_Print();
}

PythonPlugin::PythonPlugin()
    : mScriptDir(QDir::homePath() + "/.tiled")
    , mPluginClass(nullptr)
{
    mReloadTimer.setSingleShot(true);
    mReloadTimer.setInterval(1000);

    connect(&mReloadTimer, &QTimer::timeout,
            this, &PythonPlugin::reloadModules);
}

PythonPlugin::~PythonPlugin()
{
    for (const ScriptEntry &script : mScripts) {
        Py_DECREF(script.module);
        Py_DECREF(script.mapFormat->pythonClass());
    }

    Py_XDECREF(mPluginClass);

    Py_Finalize();
}

void PythonPlugin::initialize()
{
    addObject(&mLogger);

    if (!Py_IsInitialized()) {
        // PEP370
        Py_NoSiteFlag = 1;
        Py_NoUserSiteDirectory = 1;

        Py_Initialize();
        inittiled();

        // Get reference to base class to find its extensions later on
        PyObject *pmod = PyImport_ImportModule("tiled");
        if (pmod) {
            PyObject *tiledPlugin = PyObject_GetAttrString(pmod, "Plugin");
            Py_DECREF(pmod);

            if (tiledPlugin) {
                if (PyCallable_Check(tiledPlugin)) {
                    mPluginClass = tiledPlugin;
                } else {
                    Py_DECREF(tiledPlugin);
                }
            }
        }

        if (!mPluginClass) {
            log(Tiled::LoggingInterface::ERROR, "Can't find tiled.Plugin baseclass\n");
            handleError();
            return;
        }

        // w/o differentiating error messages could just rename "log"
        // to "write" in the binding and assign plugin directly to stdout/stderr
        PySys_SetObject((char *)"_tiledplugin",
                        _wrap_convert_c2py__Tiled__LoggingInterface(&mLogger));

        PyRun_SimpleString("import sys\n"
                           "#from tiled.Tiled.LoggingInterface import INFO,ERROR\n"
                           "class _Catcher:\n"
                           "   def __init__(self, type):\n"
                           "      self.buffer = ''\n"
                           "      self.type = type\n"
                           "   def write(self, msg):\n"
                           "      self.buffer += msg\n"
                           "      if self.buffer.endswith('\\n'):\n"
                           "         sys._tiledplugin.log(self.type, self.buffer)\n"
                           "         self.buffer = ''\n"
                           "sys.stdout = _Catcher(0)\n"
                           "sys.stderr = _Catcher(1)\n");

        PyRun_SimpleString(QString("import sys; sys.path.insert(0, \"%1\")")
                           .arg(mScriptDir).toUtf8().constData());

        log(QString("-- Added %1 to path\n").arg(mScriptDir));
    }

    reloadModules();

    if (QFile::exists(mScriptDir)) {
        mFileSystemWatcher.addPath(mScriptDir);

        connect(&mFileSystemWatcher, SIGNAL(directoryChanged(QString)),
                &mReloadTimer, SLOT(start()));
    }
}

void PythonPlugin::log(Tiled::LoggingInterface::OutputType type,
                       const QString &msg)
{
    mLogger.log(type, msg);
}

void PythonPlugin::log(const QString &msg)
{
    log(Tiled::LoggingInterface::INFO, msg);
}

/**
 * (Re)load modules in the script directory
 */
void PythonPlugin::reloadModules()
{
    log(tr("Reloading Python scripts"));

    const QStringList pyfilter("*.py");
    QDirIterator iter(mScriptDir, pyfilter, QDir::Files | QDir::Readable);

    while (iter.hasNext()) {
        iter.next();

        QString name = iter.fileInfo().baseName();

        ScriptEntry script = mScripts.take(name);
        script.name = name;

        // Throw away any existing class reference
        if (script.mapFormat) {
            PyObject *pluginClass = script.mapFormat->pythonClass();
            Py_DECREF(pluginClass);
        }

        if (loadOrReloadModule(script)) {
            mScripts.insert(name, script);
        } else {
            if (!script.module) {
                PySys_WriteStderr("** Parse exception **\n");
                PyErr_Print();
                PyErr_Clear();
            }

            if (script.mapFormat) {
                removeObject(script.mapFormat);
                delete script.mapFormat;
            }
        }
    }
}

/**
 * Finds the first python class that extends tiled.Plugin
 */
PyObject *PythonPlugin::findPluginSubclass(PyObject *module)
{
    PyObject *dir = PyObject_Dir(module);
    PyObject *result = nullptr;

    for (int i = 0; i < PyList_Size(dir); i++) {
        PyObject *value = PyObject_GetAttr(module, PyList_GetItem(dir, i));

        if (!value) {
            handleError();
            break;
        }

        if (value != mPluginClass &&
                PyCallable_Check(value) &&
                PyObject_IsSubclass(value, mPluginClass) == 1) {
            result = value;
            handleError();
            break;
        }

        Py_DECREF(value);
    }

    Py_DECREF(dir);
    return result;
}

bool PythonPlugin::loadOrReloadModule(ScriptEntry &script)
{
    const QByteArray name = script.name.toUtf8();

    if (script.module) {
        PySys_WriteStdout("-- Reloading %s\n", name.constData());

        PyObject *module = PyImport_ReloadModule(script.module);
        Py_DECREF(script.module);
        script.module = module;
    } else {
        PySys_WriteStdout("-- Loading %s\n", name.constData());
        script.module = PyImport_ImportModule(name.constData());
    }

    if (!script.module)
        return false;

    PyObject *pluginClass = findPluginSubclass(script.module);

    if (!pluginClass) {
        PySys_WriteStderr("Extension of tiled.Plugin not defined in "
                          "script: %s\n", name.constData());
        return false;
    }

    if (script.mapFormat) {
        script.mapFormat->setPythonClass(pluginClass);
    } else {
        script.mapFormat = new PythonMapFormat(name, pluginClass, *this);
        addObject(script.mapFormat);
    }

    return true;
}


PythonMapFormat::PythonMapFormat(const QString &scriptFile,
                                 PyObject *class_,
                                 PythonPlugin &plugin)
    : MapFormat(&plugin)
    , mClass(nullptr)
    , mPlugin(plugin)
    , mScriptFile(scriptFile)
{
    setPythonClass(class_);
}

Tiled::Map *PythonMapFormat::read(const QString &fileName)
{
    mError = QString();

    mPlugin.log(tr("-- Using script %1 to read %2").arg(mScriptFile, fileName));

    if (!PyObject_HasAttrString(mClass, "read")) {
        mError = "Please define class that extends tiled.Plugin and "
                "has @classmethod read(cls, filename)";
        return nullptr;
    }
    PyObject *pinst = PyObject_CallMethod(mClass, (char *)"read",
                                          (char *)"(s)", fileName.toUtf8().constData());

    Tiled::Map *ret = nullptr;
    if (!pinst) {
        PySys_WriteStderr("** Uncaught exception in script **\n");
    } else {
        _wrap_convert_py2c__Tiled__Map___star__(pinst, &ret);
        Py_DECREF(pinst);
    }
    handleError();

    if (ret)
        ret->setProperty("__script__", mScriptFile);
    return ret;
}

bool PythonMapFormat::write(const Tiled::Map *map, const QString &fileName)
{
    mError = QString();

    mPlugin.log(tr("-- Using script %1 to write %2").arg(mScriptFile, fileName));

    PyObject *pmap = _wrap_convert_c2py__Tiled__Map_const(map);
    if (!pmap)
        return false;
    PyObject *pinst = PyObject_CallMethod(mClass,
                                          (char *)"write", (char *)"(Ns)",
                                          pmap,
                                          fileName.toUtf8().constData());

    if (!pinst) {
        PySys_WriteStderr("** Uncaught exception in script **\n");
        mError = tr("Uncaught exception in script. Please check console.");
    } else {
        bool ret = PyObject_IsTrue(pinst);
        Py_DECREF(pinst);
        if (!ret)
            mError = tr("Script returned false. Please check console.");
        return ret;
    }

    handleError();
    return false;
}

bool PythonMapFormat::supportsFile(const QString &fileName) const
{
<<<<<<< HEAD
    reloadModules();
    mError = "";

    QMapIterator<QString, PyObject*> it(mKnownExtClasses);
    while (it.hasNext()) {
        it.next();
        if (map->property("__script__") != it.key()) continue;
        log(QString("-- Script used for exporting: %1\n").arg(it.key()));

        PyObject *pmap = _wrap_convert_c2py__Tiled__Map_const___star__(&map);
        if (!pmap)
            return false;
        if (!PyObject_HasAttrString(it.value(), "write")) {
            mError = "Please define class that extends tiled.Plugin and has "
                    "@classmethod write(cls, map, filename)";
            return false;
        }
        PyObject *pinst = PyObject_CallMethod(it.value(), (char *)"write",
                                              (char *)"(Ns)", pmap, fileName.toUtf8().data());
=======
    if (!PyObject_HasAttrString(mClass, "supportsFile"))
        return false;
>>>>>>> d0e0aed9

    PyObject *pinst = PyObject_CallMethod(mClass,
                                          (char *)"supportsFile",
                                          (char *)"(s)",
                                          fileName.toUtf8().constData());
    if (!pinst) {
        handleError();
        return false;
    }

    bool ret = PyObject_IsTrue(pinst);
    Py_DECREF(pinst);
    return ret;
}

QString PythonMapFormat::nameFilter() const
{
    QString ret;

    // find fun
    PyObject *pfun = PyObject_GetAttrString(mClass, "nameFilter");
    if (!pfun || !PyCallable_Check(pfun)) {
        PySys_WriteStderr("Plugin extension doesn't define \"nameFilter\"\n");
        return ret;
    }

    // have fun
    PyObject *pinst = PyEval_CallFunction(pfun, "()");
    if (!pinst) {
        PySys_WriteStderr("** Uncaught exception in script **\n");
    } else {
        ret = PyString_AsString(pinst);
        Py_DECREF(pinst);
    }
    handleError();

    Py_DECREF(pfun);

    return ret;
}

QString PythonMapFormat::errorString() const
{
    return mError;
}

void PythonMapFormat::setPythonClass(PyObject *class_)
{
    mClass = class_;
    mCapabilities = NoCapability;

    // @classmethod nameFilter(cls)
    if (PyObject_HasAttrString(mClass, "nameFilter")) {
        // @classmethod write(cls, map, filename)
        if (PyObject_HasAttrString(mClass, "write")) {
            mCapabilities |= Tiled::MapFormat::Write;
        }

        // @classmethod read(cls, filename)
        // @classmethod supportsFile(cls, filename)
        if (PyObject_HasAttrString(mClass, "read") &&
                PyObject_HasAttrString(mClass, "supportsFile")) {
            mCapabilities |= Tiled::MapFormat::Read;
        }
    }
}

} // namespace Python<|MERGE_RESOLUTION|>--- conflicted
+++ resolved
@@ -295,7 +295,7 @@
 
     mPlugin.log(tr("-- Using script %1 to write %2").arg(mScriptFile, fileName));
 
-    PyObject *pmap = _wrap_convert_c2py__Tiled__Map_const(map);
+    PyObject *pmap = _wrap_convert_c2py__Tiled__Map_const___star__(&map);
     if (!pmap)
         return false;
     PyObject *pinst = PyObject_CallMethod(mClass,
@@ -320,30 +320,8 @@
 
 bool PythonMapFormat::supportsFile(const QString &fileName) const
 {
-<<<<<<< HEAD
-    reloadModules();
-    mError = "";
-
-    QMapIterator<QString, PyObject*> it(mKnownExtClasses);
-    while (it.hasNext()) {
-        it.next();
-        if (map->property("__script__") != it.key()) continue;
-        log(QString("-- Script used for exporting: %1\n").arg(it.key()));
-
-        PyObject *pmap = _wrap_convert_c2py__Tiled__Map_const___star__(&map);
-        if (!pmap)
-            return false;
-        if (!PyObject_HasAttrString(it.value(), "write")) {
-            mError = "Please define class that extends tiled.Plugin and has "
-                    "@classmethod write(cls, map, filename)";
-            return false;
-        }
-        PyObject *pinst = PyObject_CallMethod(it.value(), (char *)"write",
-                                              (char *)"(Ns)", pmap, fileName.toUtf8().data());
-=======
     if (!PyObject_HasAttrString(mClass, "supportsFile"))
         return false;
->>>>>>> d0e0aed9
 
     PyObject *pinst = PyObject_CallMethod(mClass,
                                           (char *)"supportsFile",
